--- conflicted
+++ resolved
@@ -18,12 +18,9 @@
 
 import logging
 from pathlib import Path
-
+from peekingduck.utils.logger import LoggerSetup
 import peekingduck.runner as pkd
 import click
-
-<<<<<<< HEAD
-PKD_DIR = os.path.dirname(os.path.abspath(__file__))
 
 
 @click.command()
@@ -31,8 +28,9 @@
     "--config_path",
     default=None,
     type=click.Path(),
-    help="List of nodes to run. None assumes \
-                   run_config.yml at current working directory",
+    help=(
+        "List of nodes to run. None assumes run_config.yml at current working directory"
+    ),
 )
 @click.option(
     "--log-level",
@@ -41,14 +39,10 @@
 )
 def run(config_path, log_level):
     if not config_path:
-        config_path = os.path.join(PKD_DIR, "run_config.yml")
+        pkd_dir = Path(__file__).parents[0]
+        config_path = pkd_dir / "run_config.yml"
 
     LoggerSetup(log_level=log_level)
-=======
-if __name__ == "__main__":
-    RUN_PATH = Path.cwd() / "PeekingDuck" / "run_config.yml"
-
->>>>>>> 5ffc96ec
     logger = logging.getLogger(__name__)
     logger.info("Run path: %s", config_path)
 
