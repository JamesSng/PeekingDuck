--- conflicted
+++ resolved
@@ -19,30 +19,16 @@
 import collections
 import logging
 from abc import ABCMeta, abstractmethod
-<<<<<<< HEAD
-from typing import Any, Dict, List
-=======
 from pathlib import Path
 from typing import Any, Dict, List, Optional, Union
 
->>>>>>> 942be75f
 from peekingduck.configloader import ConfigLoader
 
 
 class AbstractNode(metaclass=ABCMeta):
     """Abstract Node class for inheritance by nodes.
 
-<<<<<<< HEAD
-    def __init__(
-        self,
-        config: Dict[str, Any] = None,
-        node_path: str = "",
-        pkdbasedir: str = None,
-        **kwargs: Any
-    ) -> None:
-=======
     Defines default attributes and methods of a node.
->>>>>>> 942be75f
 
     Args:
         config (:obj:`Dict[str, Any]` | :obj:`None`): Node configuration.
@@ -106,19 +92,12 @@
     def load_node_config(
         self, config: Dict[str, Any], kwargs_config: Dict[str, Any]
     ) -> None:
-<<<<<<< HEAD
-        """loads node configuration
-        NOTE: config and kwargs_config are similar but come from different inputs
-        config is when users input a dictionary to update the node
-        kwargs_config is when users input parameters to update the node
-=======
         """Loads node configuration.
 
         NOTE: ``config`` and ``kwargs_config`` are similar but come from
         different inputs. ``config`` is when users input a dictionary to update
         the node and ``kwargs_config`` is when users input parameters to update
         the node.
->>>>>>> 942be75f
 
         Args:
             config (:obj:`Dict[str, Any]`): Loads configuration from a
@@ -139,16 +118,10 @@
         for key in self.config:
             setattr(self, key, self.config[key])
 
-<<<<<<< HEAD
-    # pylint: disable=R0801
-    def _edit_config(
-        self, dict_orig: Dict[str, Any], dict_update: Dict[str, Any]
-=======
     def _edit_config(
         self,
         dict_orig: Dict[str, Any],
         dict_update: Union[Dict[str, Any], collections.abc.Mapping],
->>>>>>> 942be75f
     ) -> Dict[str, Any]:
         """Update value of a nested dictionary of varying depth using
         recursion
@@ -156,32 +129,14 @@
         if dict_update:
             for key, value in dict_update.items():
                 if isinstance(value, collections.abc.Mapping):
-<<<<<<< HEAD
-                    dict_orig[key] = self._edit_config(
-                        dict_orig.get(key, {}), value  # type: ignore
-                    )
-                elif key not in dict_orig:
-                    self.logger.warning(
-                        "Config for node %s does not have the key: %s",
-                        self.node_name,
-                        key,
-=======
                     dict_orig[key] = self._edit_config(dict_orig.get(key, {}), value)
                 elif key not in dict_orig:
                     self.logger.warning(
                         f"Config for node {self.node_name} does not have the key: {key}"
->>>>>>> 942be75f
                     )
                 else:
                     dict_orig[key] = value
                     self.logger.info(
-<<<<<<< HEAD
-                        "Config for node %s is updated to: '%s': %s",
-                        self.node_name,
-                        key,
-                        value,
-=======
                         f"Config for node {self.node_name} is updated to: '{key}': {value}"
->>>>>>> 942be75f
                     )
         return dict_orig