# Copyright 2021 AI Singapore
#
# Licensed under the Apache License, Version 2.0 (the "License");
# you may not use this file except in compliance with the License.
# You may obtain a copy of the License at
#
#     https://www.apache.org/licenses/LICENSE-2.0
#
# Unless required by applicable law or agreed to in writing, software
# distributed under the License is distributed on an "AS IS" BASIS,
# WITHOUT WARRANTIES OR CONDITIONS OF ANY KIND, either express or implied.
# See the License for the specific language governing permissions and
# limitations under the License.

"""
Abstract Node class for all nodes
"""

import collections
import logging
<<<<<<< HEAD
import pathlib
=======
>>>>>>> 0cf84d07
from abc import ABCMeta, abstractmethod
from pathlib import Path
from typing import Any, Dict, List

from peekingduck.configloader import ConfigLoader


class AbstractNode(metaclass=ABCMeta):
    """
    Abstract Node class for inheritance by nodes.
    It defines default attributes and methods of a node.
    """

    def __init__(
        self,
        config: Dict[str, Any] = None,
        node_path: str = "",
        pkdbasedir: Path = None,
        **kwargs: Any
    ) -> None:
        self._name = node_path
        self.logger = logging.getLogger(self._name)

        if not pkdbasedir:
            pkdbasedir = Path(__file__).resolve().parents[2]

        self.node_name = ".".join(node_path.split(".")[-2:])

        # NOTE: config and kwargs_config are similar but are from different inputs
        # config is when users input a dictionary to update the node
        # kwargs_config is when users input parameters to update the node
        self.config_loader = ConfigLoader(pkdbasedir)
        self.load_node_config(config, kwargs)  # type: ignore

    @classmethod
    def __subclasshook__(cls: Any, subclass: Any) -> bool:
        return hasattr(subclass, "run") and callable(subclass.run)

    @abstractmethod
    def run(self, inputs: Dict[str, Any]) -> None:
        """abstract method needed for running node"""
        raise NotImplementedError("This method needs to be implemented")

    @property
    def inputs(self) -> List[str]:
        """getter for input requirements"""
        return self.input

    @property
    def outputs(self) -> List[str]:
        """getter for node outputs"""
        return self.output

    @property
    def name(self) -> str:
        """getter for node name"""
        return self._name

    def load_node_config(
        self, config: Dict[str, Any], kwargs_config: Dict[str, Any]
    ) -> None:
        """loads node configuration
        NOTE: config and kwargs_config are similar but come from different inputs
        config is when users input a dictionary to update the node
        kwargs_config is when users input parameters to update the node

        Args:
            config (Dict[str, Any]): loads configuration from a dictionary input
            kwargs_config (Dict[str, Any]): loads configuration from kwargs
        """

        # if full set of configuration is not included in config
        # load configuration and update node with **kwargs where possible
        # else load from kwargs only
        self.config = config
        if not self.config:
            loaded_config = self.config_loader.get(self.node_name)
            updated_config = self._edit_config(loaded_config, kwargs_config)
            self.config = updated_config

        # sets class attributes
        for key in self.config:
            setattr(self, key, self.config[key])

    # pylint: disable=R0801
    def _edit_config(
        self, dict_orig: Dict[str, Any], dict_update: Dict[str, Any]
    ) -> Dict[str, Any]:
        """Update value of a nested dictionary of varying depth using
        recursion
        """
        if dict_update:
            for key, value in dict_update.items():
                if isinstance(value, collections.abc.Mapping):
                    dict_orig[key] = self._edit_config(
                        dict_orig.get(key, {}), value  # type: ignore
                    )
                elif key not in dict_orig:
                    self.logger.warning(
                        "Config for node %s does not have the key: %s",
                        self.node_name,
                        key,
                    )
                else:
                    dict_orig[key] = value
                    self.logger.info(
                        "Config for node %s is updated to: '%s': %s",
                        self.node_name,
                        key,
                        value,
                    )
        return dict_orig


class PlaceholderNode(AbstractNode):
    """Ensures that pipeline checks still pass during import error due to
    missing optional requirements
    """

    def __init__(
        self, config: Dict[str, Any], path_to_node: str, node_name: str, **kwargs: Any
    ) -> None:
        super().__init__(config, node_path=__name__, **kwargs)
        self._name = path_to_node + node_name
        self.node_name = node_name

    def run(self, inputs: Dict[str, Any]) -> Dict[str, Any]:
        return {}<|MERGE_RESOLUTION|>--- conflicted
+++ resolved
@@ -18,10 +18,6 @@
 
 import collections
 import logging
-<<<<<<< HEAD
-import pathlib
-=======
->>>>>>> 0cf84d07
 from abc import ABCMeta, abstractmethod
 from pathlib import Path
 from typing import Any, Dict, List
