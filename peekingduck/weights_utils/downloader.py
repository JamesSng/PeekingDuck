--- conflicted
+++ resolved
@@ -30,11 +30,7 @@
     """Downloads weights for specified ``blob_file``.
 
     Args:
-<<<<<<< HEAD
-        weights_dir (:obj:`pathlib.Path`): Path to where all weights are stored.
-=======
-        root (:obj:`Path`): Root directory of ``peekingduck``
->>>>>>> 2dcf7f7b
+        weights_dir (:obj:`Path`): Path to where all weights are stored.
         blob_file (:obj:`str`): Name of file to be downloaded.
     """
     zip_path = weights_dir / "temp.zip"
