--- conflicted
+++ resolved
@@ -41,7 +41,6 @@
   white-space: normal;
 }
 
-<<<<<<< HEAD
 div.deprecated, div.versionchanged {
   margin-top: 0.5rem;
   padding: 0.5rem;
@@ -63,10 +62,6 @@
 }
 
 /* Installation quickstart
-=======
-/*****************************************************************************
- * Installation quickstart
->>>>>>> 7a9f7a5a
  * This quickstart installation is a hack of the awesome
  * https://spacy.io/usage/#quickstart page.
  * See the original javascript implementation
