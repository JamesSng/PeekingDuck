<<<<<<< HEAD
pylint == 2.7.4
pytest == 6.2.3
coverage == 5.5
mypy == 0.910
bandit == 1.7.0
types-PyYAML == 5.4.3
types-requests == 2.25.0
types-setuptools == 57.4.2
types-six == 0.1.7
=======
bandit==1.7.0
black==21.9b0
coverage==5.5
mypy==0.910
pylint==2.7.4
pytest==6.2.3
types-PyYAML==5.4.3
types-requests==2.25.0
types-six==0.1.7
>>>>>>> 03cc8d66
beautifulsoup4
myst-parser
sphinx-autodoc-typehints
sphinx-rtd-theme
texttable # for pretty print scripts/check_links.py output
# optional requirements
shapely == 1.7.1
-r requirements.txt<|MERGE_RESOLUTION|>--- conflicted
+++ resolved
@@ -1,24 +1,13 @@
-<<<<<<< HEAD
+bandit == 1.7.0
+black == 21.9b0
+coverage == 5.5
+mypy == 0.910
 pylint == 2.7.4
 pytest == 6.2.3
-coverage == 5.5
-mypy == 0.910
-bandit == 1.7.0
 types-PyYAML == 5.4.3
 types-requests == 2.25.0
 types-setuptools == 57.4.2
 types-six == 0.1.7
-=======
-bandit==1.7.0
-black==21.9b0
-coverage==5.5
-mypy==0.910
-pylint==2.7.4
-pytest==6.2.3
-types-PyYAML==5.4.3
-types-requests==2.25.0
-types-six==0.1.7
->>>>>>> 03cc8d66
 beautifulsoup4
 myst-parser
 sphinx-autodoc-typehints
